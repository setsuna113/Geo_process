# Geo Project Configuration
# Optimized for high-memory cluster with 1TB RAM and 256 cores
# 
# FOR LOCAL TESTING: Comment out cluster paths and uncomment local paths
# FOR CLUSTER: Use cluster paths as-is

# Pipeline control - for production
pipeline:
  allow_skip_stages: true  # Set to true if you want to skip already processed stages
  processing_bounds: 'global'  # Process global data

# =============================================================================
# PATHS CONFIGURATION - ADJUST FOR YOUR ENVIRONMENT
# =============================================================================
# PATHS: Using local paths (scratch is full)
# paths:
#   # For cluster deployment, uncomment and modify:
#   data_dir: "/maps/mwd24/richness"     # Cluster shared data storage
#   logs_dir: "/scratch/yl998/geo_logs"  # Scratch space for logs
#   outputs_dir: "/scratch/yl998/geo_outputs"  # NOTE: scratch is currently full!

# NOTE: Individual dataset paths are now specified in each dataset configuration below
# This data_files section is deprecated but kept for backward compatibility

# =============================================================================
# MEMORY OPTIMIZATION - STREAMING EXPORT
# =============================================================================
merge:
  # Enable streaming mode for memory-efficient export
  enable_streaming: true  # Enable for large production datasets
  streaming_chunk_size: 10000  # Larger chunks with available memory
  
  # Regular merge options
  enable_chunked_processing: false
  chunk_size: 5000

# [REMOVED DUPLICATE - see line 314 for export configuration]
  
  # Include metadata file
  include_metadata: true

# =============================================================================
# RESAMPLING CONFIGURATION - NEW UNIFIED PIPELINE
# =============================================================================
resampling:
  # Target resolution for all datasets (in degrees for geographic data)
  target_resolution: 0.166744  # Match actual downsampled resolution
  target_crs: 'EPSG:4326'
  
  # Resampling strategy per data type
  strategies:
    richness_data: 'sum'          # Sum for count data (using existing SumAggregationStrategy)
    continuous_data: 'average'    # Average for continuous SDM predictions (area-weighted)
    categorical_data: 'majority'  # Majority for categories
  
  # Processing options
  chunk_size: 1000
  validate_output: true
  preserve_sum: true  # Important for richness data
  cache_resampled: true
  engine: 'numpy'   # Only numpy supports windowed resampling currently
  
  # Window processing settings (always enabled)
  window_size: 2048  # Process in 2048x2048 windows
  window_overlap: 128  # Overlap for avoiding edge artifacts
  skip_data_loading_for_passthrough: true  # Don't load data for passthrough
  
  # Resolution matching
  allow_skip_resampling: true  # Skip resampling if resolution matches
  resolution_tolerance: 0.001  # Tolerance for resolution matching
  force_passthrough_for_skip: true  # Use passthrough strategy when skipping
  

# =============================================================================
# STORAGE CONFIGURATION - Memory-efficient database operations
# =============================================================================
storage:
  chunk_size: 100000       # 100k pixels threshold for chunked storage (lower for fungi datasets)
  chunk_rows: 20000        # Process 20000 rows at a time (aggressive for 1TB RAM system)
  aggregate_to_grid: true  # ENABLE for fungi datasets to reduce 233M pixels to ~21M grid cells
  grid_cell_size: 0.05     # 0.05° grid cells (≈ 5.5km) for finer aggregation
  batch_insert_size: 50000 # Large batches for 1TB RAM system
  enable_progress_logging: true
  memory_cleanup_interval: 5  # More frequent cleanup

# Multiple dataset definitions for unified processing
# Each dataset now has its own path - no central data_dir needed!
datasets:
  target_datasets:
    # PRODUCTION RASTERS - 4 datasets as requested
    - name: "plants-richness"
      path: "/scratch/yl998/downsampled_rasters/plants-richness_downsampled_0.16667.tif"
      data_type: "richness_data"
      band_name: "plants_richness"
      enabled: true
      skip_resampling: true  # Already downsampled
      
    - name: "terrestrial-richness" 
      path: "/scratch/yl998/downsampled_rasters/terrestrial-richness_downsampled_0.16667.tif"
      data_type: "richness_data"
      band_name: "terrestrial_richness"
      enabled: true
      skip_resampling: true  # Already downsampled
      
    - name: "am-fungi-richness"
      path: "/scratch/yl998/downsampled_rasters/am-fungi-richness_downsampled_0.16667.tif"
      data_type: "continuous_data"  # Changed from richness_data - SDM predictions
      band_name: "am_fungi_richness"
      enabled: true
      skip_resampling: true  # Already at target resolution
      
    - name: "ecm-fungi-richness"
      path: "/scratch/yl998/downsampled_rasters/ecm-fungi-richness_downsampled_0.16667.tif"
      data_type: "continuous_data"  # Changed from richness_data - SDM predictions
      band_name: "ecm_fungi_richness"
      enabled: true
      skip_resampling: true  # Already at target resolution
      
    # EXAMPLE: Add more datasets when ready:
    # - name: "marine-richness"
    #   path: "/maps/mwd24/marine/marine-richness.tif"  # Different directory
    #   data_type: "richness_data"
    #   band_name: "marine_richness"
    #   enabled: true
      
    # - name: "freshwater-richness"
    #   path: "/scratch/yl998/freshwater/freshwater-richness.tif"  # Another location
    #   data_type: "richness_data" 
    #   band_name: "freshwater_richness"
    #   enabled: true
      
    # SUPPORTS ANY NUMBER OF DATASETS:
    # - name: "soil-biodiversity"
    #   path: "/data/external/soil-biodiversity.tif"
    #   data_type: "richness_data"
    #   band_name: "soil_biodiversity" 
    #   enabled: true
    #
    # - name: "climate-zones"
    #   path: "/maps/climate/climate-zones.tif"
    #   data_type: "categorical_data"  # Different data type
    #   band_name: "climate_zones"
    #   enabled: true

# =============================================================================
# HIGH-MEMORY PROCESSING CONFIGURATION (1TB RAM)
# =============================================================================
processing:
  # Memory and chunking settings - optimized for available resources
  memory_limit_gb: 300             # Can use 300GB with 1TB total
  chunk_size: 5000                 # Larger chunks for efficiency
  enable_chunking: true
  checkpoint_interval: 5           # More frequent checkpoints
  merge_chunk_size: 2000           # Larger chunks for merge
  lazy_merge_threshold_mb: 1000    # Use lazy merge for large datasets
  
  subsampling:
    enabled: false  # DISABLED for full dataset quality
    max_samples: 500000000  # Higher than your 224M samples
    memory_limit_gb: 180    # Conservative memory limit
    strategy: 'random'
    min_samples_per_class: 1000
    spatial_block_size: 200
  
  # Optimized for 256-core system with current low usage
  max_workers: 200      # Utilize 200 of 256 cores
  batch_size: 5000     # Larger batches for efficiency
  chunk_size: 10000    # Larger chunks for parallel processing

# =============================================================================
# RASTER PROCESSING FOR HIGH-MEMORY SYSTEM
# =============================================================================
raster_processing:
  memory_limit_mb: 80000   # 80GB in MB (adjusted for available memory)
  max_chunk_size_mb: 2000  # 2GB - force chunking for large datasets
  parallel_workers: 150     # Match processing workers
  tile_size: 1024         # Reduced for better processing of high-res fungi datasets
  cache_ttl_days: 30
  
  lazy_loading:
    chunk_size_mb: 2000   # Large chunks for efficiency
    prefetch_tiles: 5     # Moderate prefetch
  
  resampling_methods:
    default: 'bilinear'
    categorical: 'nearest'
    continuous: 'bilinear'
  
  compression:
    method: 'lzw'
    level: 6

# =============================================================================
# MEMORY MANAGEMENT FOR SPATIAL ANALYSIS METHODS
# =============================================================================
# Memory settings for spatial analysis methods (SOM, GWPCA, MaxP)
# Method-specific configs have been moved to separate files:
# - SOM: src/config/som/som_config.yml
# - GWPCA: src/config/gwpca/gwpca_config.yml (when implemented)
# - MaxP: src/config/maxp/maxp_config.yml (when implemented)
spatial_analysis_memory:
  max_pixels_in_memory: 100000000  # Memory limit for processing
  memory_overhead_factor: 2.0      # Memory overhead factor
  use_memory_mapping: false        # Keep everything in RAM for speed

# =============================================================================
# PIPELINE QUALITY THRESHOLDS - Adjusted for biodiversity data
# =============================================================================
pipeline:
  quality_thresholds:
    # Biodiversity data is naturally sparse - species have limited ranges
    max_nan_ratio: 0.99              # Allow up to 99% NaN for ecological data
    min_completeness: 0.01           # Only need 1% data coverage
    max_outlier_ratio: 0.05          # 5% outliers acceptable
    min_coverage: 0.50               # 50% spatial coverage is fine

# =============================================================================
# DATABASE CONFIGURATION - ADJUST FOR YOUR ENVIRONMENT
# =============================================================================
database:
  host: 'localhost'
  port: 51051  # Cluster database port
  database: 'geo_cluster_db'       # Cluster database name
  user: 'yl998'                    # Cluster username
  password: '123456'        # Cluster password
  
  max_connections: 20               # More connections for parallel processing
  connection_timeout: 30
  retry_attempts: 3

# Database schema mapping for flexibility
database_schema_mapping:
  raster_sources:
    geometry_column: 'spatial_extent'
    fallback_geometry_columns: ['bounds', 'geometry', 'geom', 'shape']
    active_column: 'active'
    status_column: 'processing_status'
    metadata_column: 'metadata'
  grid_cells:
    geometry_column: 'geometry'
    fallback_geometry_columns: ['geom', 'shape', 'bounds']
    active_column: null
    metadata_column: null

# =============================================================================
# GRID SYSTEMS CONFIGURATION
# =============================================================================
grids:
  cubic:
    resolutions: [1000, 5000, 10000, 25000]  # meters - added larger resolutions
    crs: 'EPSG:3857'
    default_resolution: 5000
  hexagonal:
    resolutions: [6, 7, 8, 9]  # H3 levels - added finer resolution
    crs: 'EPSG:4326'
    default_resolution: 8

# =============================================================================
# WORKING DIRECTORIES - ADJUST FOR YOUR CLUSTER
# =============================================================================
output_paths:
  working_dir: "/scratch/yl998/geo_working"
  results_dir: "/scratch/yl998/geo_results"
  temp_dir: "/scratch/yl998/geo_temp"

# =============================================================================
# PROCESSING BOUNDS (GEOGRAPHIC REGIONS)
# =============================================================================
processing_bounds:
  # TINY TEST REGION FOR DEBUGGING
  tiny_test: [-1, -1, 1, 1]  # 2x2 degree box for quick testing
  test_small: [-10, -10, 10, 10]  # 20x20 degree box for quick testing
  global: [-180, -90, 180, 90]
  europe: [-25.0, 35.0, 50.0, 75.0]
  north_america: [-170.0, 15.0, -50.0, 75.0]
  south_america: [-85.0, -60.0, -30.0, 15.0]
  africa: [-25.0, -40.0, 55.0, 40.0]
  asia: [60.0, -15.0, 180.0, 75.0]
  oceania: [110.0, -50.0, 180.0, -10.0]

# =============================================================================
# SPECIES AND FEATURE CONFIGURATION
# =============================================================================
species_filters:
  min_occurrence_count: 5
  exclude_uncertain_coordinates: true
  coordinate_precision_threshold: 0.01
  exclude_cultivated: true
  exclude_fossil: false
  max_year: 2024
  exclude_future_dates: true

features:
  climate_variables: ['bio_1', 'bio_12']  # Temperature, precipitation
  richness_types: ['present', 'absent', 'fossil']

# =============================================================================
# MERGE STAGE CONFIGURATION
# =============================================================================
merge:
  enable_chunked_processing: true
  chunk_size: 5000  # rows per chunk
  enable_validation: true
  alignment_tolerance: 0.01  # degrees

# =============================================================================
# EXPORT STAGE CONFIGURATION
# =============================================================================
export:
  formats: ['parquet']  # Only parquet as requested
  compress: true
  chunk_size: 50000  # Larger chunks for efficiency
  include_metadata: true
  enable_streaming: true  # Streaming for memory efficiency

# =============================================================================
# MONITORING AND LOGGING CONFIGURATION
# =============================================================================
monitoring:
  enable_database_logging: true
  log_batch_size: 100
  log_flush_interval: 5
  enable_metrics: true
  metrics_interval: 10

# =============================================================================
# OUTPUT AND LOGGING CONFIGURATION
# =============================================================================
output_formats:
  csv: true
  parquet: true
  geojson: false

logging:
  level: 'INFO'
  format: '%(asctime)s - %(name)s - %(levelname)s - %(message)s'
  # file path will use logs_dir from paths section

# =============================================================================
# DATA PREPARATION AND CLEANING
# =============================================================================
data_preparation:
  validation:
    check_crs: true
    check_bounds: false  # Disabled - fungi datasets have slight bounds overflow
    check_nodata: true
    check_dtypes: true
    bounds_tolerance: 0.01  # Allow 0.01 degree tolerance for bounds
  
  cleaning:
    remove_duplicates: true
    handle_missing_values: true
    validate_geometries: true

data_cleaning:
  outlier_detection:
    method: 'iqr'
    threshold: 1.5
  
  coordinate_cleaning:
    precision_threshold: 0.001
    remove_zero_coordinates: true
    validate_country_boundaries: false

# =============================================================================
# TESTING CONFIGURATION
# =============================================================================
testing:
  use_test_database: true
  test_database_name: 'geo_test_db'
  cleanup_after_tests: true
  small_dataset_size: 1000
  integration_test_timeout: 300

# =============================================================================
# PIPELINE CONTROL CONFIGURATION
# =============================================================================
# Moved to top of file to avoid conflicts
# pipeline:
#   # Master switch for stage skipping - USE WITH CAUTION!
#   allow_skip_stages: true  # Set to true only when you're sure data is fresh
#   
#   # Stage-specific skip settings
#   stages:
#     data_load:
#       skip_if_exists: true
#     resample:
#       skip_if_exists: true  # Set to true to use existing DB data
#       
#   # Data validation for skip decisions
#   data_validation:
#     max_age_hours: 24  # Consider data stale after this
#     check_source_timestamps: true  # Verify source files haven't changed
#     
#   # Other pipeline settings
#   cleanup_checkpoints_on_success: true
#   checkpoint_interval_stages: 1
#   lazy_merge_threshold_mb: 500

# =============================================================================
# MACHINE LEARNING CONFIGURATION
# =============================================================================
machine_learning:
  # Default settings for all ML runs
  defaults:
    model_type: 'linear_regression'
    target_column: 'total_richness'
    perform_cv: true
    save_model: true
    save_predictions: true
    cv_strategy:
      type: 'spatial_block'
      n_splits: 5
      block_size: 100
    imputation_strategy:
      type: 'spatial_knn'
      n_neighbors: 10
      spatial_weight: 0.6
  
  # Named ML experiments for reproducibility
  experiments:
    # Quick test with linear regression
    test_linear:
      input_parquet: 'outputs/biodiversity_test.parquet'
      model_type: 'linear_regression'
      cv_strategy:
        type: 'spatial_block'
        n_splits: 3
        block_size: 200
    
    # Test with generated data
    test_generated:
      input_parquet: 'outputs/test_biodiversity.parquet'
      model_type: 'linear_regression'
      target_column: 'total_richness'
      cv_strategy:
        type: 'spatial_block'
        n_splits: 3
        block_size: 100
    
    # Production LightGBM model
    production_lgb:
      input_parquet: 'outputs/biodiversity_global.parquet'
      model_type: 'lightgbm'
      target_column: 'total_richness'
      cv_strategy:
        type: 'spatial_buffer'
        n_splits: 5
        buffer_distance: 50
      feature_columns: null  # auto-detect
    
    # Richness prediction with no CV
    quick_richness:
      input_parquet: 'outputs/biodiversity_latest.parquet'
      model_type: 'linear_regression'
      target_column: 'plants_richness'
      perform_cv: false
      save_predictions: true
    
    # Regional model for specific area
    europe_model:
      input_parquet: 'outputs/biodiversity_europe.parquet'
      model_type: 'lightgbm'
      cv_strategy:
        type: 'environmental'
        n_splits: 5
        stratify_by: 'latitude'
  
  # Research-oriented analysis configuration
  research:
    # Default nested model formulas for biodiversity hypotheses
    default_formulas:
      - 'F ~ avg_temp + avg_precip + seasonal_temp'
      - 'F ~ avg_temp + avg_precip + seasonal_temp + P + A'
      - 'F ~ avg_temp + avg_precip + seasonal_temp + P + A + P:seasonal_temp'
    
    # Permutation importance settings
    permutation_importance:
      n_repeats: 10
      random_state: 42
      model_to_test: 'model_2'  # Test if P and A have importance beyond climate
    
    # Interaction analysis settings
    interaction_analysis:
      primary_feature: 'P'
      secondary_feature: 'seasonal_temp'
      model_to_test: 'model_3'
      grid_resolution: 25
    
    # Research experiments
    experiments:
      # Test the temperate mismatch hypothesis
      temperate_mismatch:
        input_parquet: 'outputs/test_biodiversity.parquet'
        nested_formulas:
          - 'F ~ avg_temp + avg_precip + seasonal_temp'
          - 'F ~ avg_temp + avg_precip + seasonal_temp + P + A'
          - 'F ~ avg_temp + avg_precip + seasonal_temp + P + A + P:seasonal_temp'
        experiment_name: 'temperate_mismatch_test'
      
      # Extended analysis with more climate interactions
      climate_interactions:
        input_parquet: 'outputs/biodiversity_global.parquet'
        nested_formulas:
          - 'F ~ avg_temp + avg_precip'
          - 'F ~ avg_temp + avg_precip + seasonal_temp'
          - 'F ~ avg_temp + avg_precip + seasonal_temp + P + A'
          - 'F ~ avg_temp + avg_precip + seasonal_temp + P + A + P:seasonal_temp + A:avg_temp'
        experiment_name: 'extended_climate_analysis'

# =============================================================================
# SPATIAL ANALYSIS CONFIGURATION
# =============================================================================
spatial_analysis:
  # Default settings for all analysis runs
  defaults:
    data_source: 'parquet'  # parquet|database|csv
    save_results: true
    save_intermediate: false
    keep_results_in_memory: false
    chunk_size: 10000
    memory_limit_gb: 8.0
    enable_checkpointing: true
    checkpoint_interval: 100  # Save checkpoint every N chunks
    
  # Named analysis experiments for reproducibility
  experiments:
    # Quick SOM test with small sample
    test_som_small:
      input_parquet: 'outputs/test_biodiversity_sample.parquet'  # Create with sample script
      method: 'som'
      grid_size: [6, 6]
      max_iterations: 2000
      convergence_threshold: 1e-6
      enable_dynamic_convergence: true
      convergence_method: 'unified'
      
    # SOM experiment - all SOM-specific params in src/config/som/som_config.yml
    test_som:
      input_parquet: '/home/yl998/dev/geo/outputs/45d78409-3818-4eb6-960f-c00216110460/merged_data_45d78409-3818-4eb6-960f-c00216110460_20250801_001157.parquet'
      method: 'som'
      grid_size: [20, 20]  # Override from som_config.yml if needed
      cv_folds: 3  # Override from som_config.yml if needed
      observed_columns: [0, 1]
      predicted_columns: [2, 3]
      save_results: true
      output_dir: 'outputs/analysis_results/som/production_run_20250801'
      
    # Production SOM analysis with advanced convergence
    production_som:
      input_parquet: 'outputs/biodiversity_global.parquet'
      method: 'som'
      grid_size: [12, 12]
      max_iterations: 8000
      convergence_threshold: 1e-7
      enable_dynamic_convergence: true
      convergence_method: 'unified'
      sigma: 1.5
      learning_rate: 0.5
      
    # Batch SOM test with batch unified convergence
    test_batch_som:
      input_parquet: 'outputs/test_biodiversity.parquet'
      method: 'som'
      grid_size: [8, 8]
      max_iterations: 1000
      enable_dynamic_convergence: true
      convergence_method: 'batch_unified'  # Uses batch training + unified convergence index!
      sigma: 1.0
      learning_rate: 0.3
      
    # Advanced unified convergence test
    test_advanced_som:
      input_parquet: 'outputs/test_biodiversity.parquet'
      method: 'som'
      grid_size: [10, 10]
      max_iterations: 2000
      enable_dynamic_convergence: true
      convergence_method: 'unified'  # Uses VLRSOM + unified convergence index!
      sigma: 1.2
      learning_rate: 0.4
      
    # GWPCA test
    test_gwpca:
      input_parquet: 'outputs/test_biodiversity.parquet'
      method: 'gwpca'
      n_components: 3
      bandwidth: 'adaptive'
      kernel: 'gaussian'
      adaptive_bw: 50
      
    # Production GWPCA
    production_gwpca:
      input_parquet: 'outputs/biodiversity_global.parquet'
      method: 'gwpca'
      n_components: 5
      bandwidth: 'adaptive'
      kernel: 'gaussian'
      adaptive_bw: 100
      
    # MaxP regionalization test
    test_maxp:
      input_parquet: 'outputs/test_biodiversity.parquet'
      method: 'maxp_regions'
      min_region_size: 10
      spatial_weights: 'queen'
      threshold_variable: 'total_richness'
      method_type: 'ward'
      random_seed: 42
    
    # K-means test with small dataset
    test_kmeans:
      input_parquet: 'outputs/test_biodiversity_sample.parquet'
      method: 'kmeans'
      n_clusters: 8
      determine_k: false
      save_results: true
      output_dir: 'outputs/analysis_results/kmeans/test_run'
    
    # K-means with automatic k determination
    test_kmeans_auto_k:
      input_parquet: 'outputs/test_biodiversity.parquet'
      method: 'kmeans'
      determine_k: true
      k_range: [5, 20]
      save_results: true
      output_dir: 'outputs/analysis_results/kmeans/auto_k_test'
    
    # Production k-means for global biodiversity
    production_kmeans:
      input_parquet: 'outputs/biodiversity_global.parquet'
      method: 'kmeans'
      n_clusters: 20
      determine_k: false
      save_results: true
      output_dir: 'outputs/analysis_results/kmeans/production_run'

<<<<<<< HEAD
# Method-specific configurations have been moved to separate config files:
# - SOM: som_config.yml
# - GWPCA: gwpca_config.yml (when needed)
# - MAXP: maxp_config.yml (when needed)
=======
# Method-specific configurations (maintains backward compatibility)
som_analysis:
  max_pixels_in_memory: 1000000
  memory_overhead_factor: 3.0
  use_memory_mapping: true
  default_grid_size: [10, 10]
  iterations: 8000
  sigma: 1.5
  learning_rate: 0.5
  neighborhood_function: 'gaussian'
  random_seed: 42
  
  # Dynamic convergence settings
  convergence:
    enable_dynamic: true
    weight_threshold: 1e-6
    quantization_error_threshold: 1e-6
    check_interval: 100  # Check every N iterations
    min_iterations: 500  # Minimum iterations before checking
    patience: 5  # Stop if no improvement for N checks

gwpca_analysis:
  n_components: 3
  bandwidth: 'adaptive'
  kernel: 'gaussian'
  adaptive_bw: 50
  standardize_data: true

maxp_analysis:
  n_regions: 10
  min_region_size: 5
  method: 'ward'
  spatial_weights: 'queen'
  random_seed: 42

# K-means clustering configuration for biodiversity data
kmeans_analysis:
  # Core parameters
  n_clusters: 20  # Increased for fine 18km grids
  init: 'k-means++'
  n_init: 10
  max_iter: 300
  tol: 1e-4
  random_state: 42
  
  # Distance and weights
  distance_metric: 'bray_curtis'
  weight_method: 'auto'  # 'auto', 'completeness', 'variance', 'fixed'
  fixed_weights: [1.0, 1.0, 1.0, 1.0]  # Used only if weight_method='fixed'
  
  # Adaptive thresholds
  adaptive_mode: 'latitude'  # 'latitude', 'density', 'both'
  arctic_boundary: 66.5
  temperate_boundary: 45.0
  arctic_min_features: 1
  temperate_min_features: 2
  tropical_min_features: 2
  
  # Spatial parameters
  grid_size_km: 18.0
  neighborhood_radius_km: 100.0
  remote_threshold_km: 200.0
  min_neighbors_remote: 10
  
  # Preprocessing
  transform: 'log1p'
  normalize: 'standardize'
  handle_zeros: true
  
  # Optimization
  prefilter_empty: true
  min_features_prefilter: 1
  use_sparse_distances: true
  chunk_size: 10000
  n_jobs: -1
  
  # Validation
  calculate_silhouette: true
  silhouette_sample_size: 5000
  determine_k_method: 'silhouette'  # 'elbow', 'silhouette', 'both'
>>>>>>> 901e4b87
<|MERGE_RESOLUTION|>--- conflicted
+++ resolved
@@ -635,46 +635,10 @@
       save_results: true
       output_dir: 'outputs/analysis_results/kmeans/production_run'
 
-<<<<<<< HEAD
 # Method-specific configurations have been moved to separate config files:
-# - SOM: som_config.yml
+# - SOM: src/config/som/som_config.yml
 # - GWPCA: gwpca_config.yml (when needed)
 # - MAXP: maxp_config.yml (when needed)
-=======
-# Method-specific configurations (maintains backward compatibility)
-som_analysis:
-  max_pixels_in_memory: 1000000
-  memory_overhead_factor: 3.0
-  use_memory_mapping: true
-  default_grid_size: [10, 10]
-  iterations: 8000
-  sigma: 1.5
-  learning_rate: 0.5
-  neighborhood_function: 'gaussian'
-  random_seed: 42
-  
-  # Dynamic convergence settings
-  convergence:
-    enable_dynamic: true
-    weight_threshold: 1e-6
-    quantization_error_threshold: 1e-6
-    check_interval: 100  # Check every N iterations
-    min_iterations: 500  # Minimum iterations before checking
-    patience: 5  # Stop if no improvement for N checks
-
-gwpca_analysis:
-  n_components: 3
-  bandwidth: 'adaptive'
-  kernel: 'gaussian'
-  adaptive_bw: 50
-  standardize_data: true
-
-maxp_analysis:
-  n_regions: 10
-  min_region_size: 5
-  method: 'ward'
-  spatial_weights: 'queen'
-  random_seed: 42
 
 # K-means clustering configuration for biodiversity data
 kmeans_analysis:
@@ -720,5 +684,4 @@
   # Validation
   calculate_silhouette: true
   silhouette_sample_size: 5000
-  determine_k_method: 'silhouette'  # 'elbow', 'silhouette', 'both'
->>>>>>> 901e4b87
+  determine_k_method: 'silhouette'  # 'elbow', 'silhouette', 'both'